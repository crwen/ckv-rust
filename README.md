

A LSM based Key/Value stroage engine.

- [x] MemTable
- [x] SSTable
- [x] Log
- [x] Compaction
- [x] Bloom Filter
- [x] Cache
- [x] Separating keys from values 
- [x] Write batch
<<<<<<< HEAD
- [ ] MVCC
- [ ] GC
=======
>>>>>>> 6cc352ee

### Usage

```rust
use anyhow::Result;
use ckv::{lsm::Lsm, write_batch::WriteBatch, Options};

fn main() -> Result<()> {
    let opt = Options::default_opt()
        .work_dir("work_dir/lsm")
        .mem_size(1 << 12)
        .kv_separate_threshold(4);

    let lsm = Lsm::open(opt);
    // set a key value
    lsm.put(b"key1", b"val1")?;
    // get value
    lsm.get(b"key1")?;

    // operation by WriteBatch
    let mut wb = WriteBatch::default();
    wb.put(b"key2", b"val2");
    wb.put(b"key3", b"val3");
    wb.delete(b"key1");
    lsm.write_batch(&wb)?;

    lsm.get(b"key1")?;
    Ok(())
}
```


reference
- [LevelDB](https://github.com/google/leveldb)<|MERGE_RESOLUTION|>--- conflicted
+++ resolved
@@ -10,11 +10,9 @@
 - [x] Cache
 - [x] Separating keys from values 
 - [x] Write batch
-<<<<<<< HEAD
 - [ ] MVCC
 - [ ] GC
-=======
->>>>>>> 6cc352ee
+
 
 ### Usage
 
